--- conflicted
+++ resolved
@@ -19,13 +19,11 @@
 LOGGING_LEVEL_OPTION = 'logging_level'
 LOGGING_LEVEL_DEFAULT = 'INFO'
 
-<<<<<<< HEAD
 TEST_USER_OPTION = 'test_user'
 TEST_USER_DEFAULT = None
-=======
+
 EXTENSIONS_OPTION = 'extensions'
 # Default for Extensions is None
->>>>>>> ba6dc07c
 
 BLESS_CA_SECTION = 'Bless CA'
 CA_PRIVATE_KEY_FILE_OPTION = 'ca_private_key_file'
